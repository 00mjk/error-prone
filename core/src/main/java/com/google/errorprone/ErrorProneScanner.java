/*
 * Copyright 2011 Google Inc. All Rights Reserved.
 *
 * Licensed under the Apache License, Version 2.0 (the "License");
 * you may not use this file except in compliance with the License.
 * You may obtain a copy of the License at
 *
 *     http://www.apache.org/licenses/LICENSE-2.0
 *
 * Unless required by applicable law or agreed to in writing, software
 * distributed under the License is distributed on an "AS IS" BASIS,
 * WITHOUT WARRANTIES OR CONDITIONS OF ANY KIND, either express or implied.
 * See the License for the specific language governing permissions and
 * limitations under the License.
 */

package com.google.errorprone;

import static com.google.errorprone.BugPattern.MaturityLevel.MATURE;
import static com.google.errorprone.bugpatterns.BugChecker.*;

import com.google.errorprone.bugpatterns.*;
import com.sun.source.tree.*;

import java.util.ArrayList;
import java.util.Arrays;
import java.util.List;

/**
 * Scans the parsed AST, looking for violations of any of the enabled checks.
 * @author Alex Eagle (alexeagle@google.com)
 */
public class ErrorProneScanner extends Scanner {

  /**
   * Selects which checks should be enabled when the compile is run.
   */
  public interface EnabledPredicate {
    boolean isEnabled(Class<? extends BugChecker> check, BugPattern annotation);

    /**
     * Selects all checks which are annotated with maturity = MATURE.
     */
    public static final EnabledPredicate DEFAULT_CHECKS = new EnabledPredicate() {
      @Override
      public boolean isEnabled(Class<? extends BugChecker> checkerClass, BugPattern annotation) {
        return annotation.maturity() == MATURE;
      }
    };
  }

  /**
   * Create a scanner that only enables a single matcher.
   */
  public static Scanner forMatcher(final Class<?> checkerClass) {
    return new ErrorProneScanner(new EnabledPredicate() {
      @Override
      public boolean isEnabled(Class<? extends BugChecker> check, BugPattern annotation) {
        return check.equals(checkerClass);
      }
    });
  }

  // TODO: discover all @BugPattern-annotated classes
  private static final List<? extends Class<? extends BugChecker>> ALL_CHECKERS = Arrays.asList(
      SelfEquals.class,
      OrderingFrom.class,
      PreconditionsCheckNotNull.class,
      PreconditionsExpensiveString.class,
      PreconditionsCheckNotNullPrimitive.class,
      CollectionIncompatibleType.class,
      ArrayEquals.class,
      ArrayToString.class,
      ReturnValueIgnored.class,
      NonRuntimeAnnotation.class,
      InvalidPatternSyntax.class,
      ModifyingCollectionWithItself.class,
      PreconditionsTooManyArgs.class,
      CheckReturnValue.class,
      DeadException.class,
      InjectAssistedInjectAndInjectOnConstructors.class,
      InjectMoreThanOneQualifier.class,
      InjectMoreThanOneScopeAnnotationOnClass.class,
      InjectScopeAnnotationOnInterfaceOrAbstractClass.class,
      InjectOverlappingQualifierAndScopeAnnotation.class,
      FallThroughSuppression.class,
      SuppressWarningsDeprecated.class,
      EmptyIfStatement.class,
      EmptyStatement.class,
      InvalidNumericEquality.class,
      InvalidStringEquality.class,
      SelfEquality.class,
      BadShiftAmount.class,
      ArrayToStringConcatenation.class,
      ComparisonOutOfRange.class,
      SelfAssignment.class,
      GuiceAssistedParameters.class,
      CovariantEquals.class,
      JUnit4TestNotRun.class,
      WrongParameterPackage.class,
      LongLiteralLowerCaseSuffix.class,
      UnneededConditionalOperator.class,
      ArrayToStringCompoundAssignment.class,
      InjectScopeOrQualifierAnnotationRetention.class,
      InjectInvalidTargetingOnScopingAnnotation.class,
      GuiceAssistedInjectScoping.class,
<<<<<<< HEAD
      InjectAssistedInjectAndInjectOnSameConstructor.class
=======
      InjectMoreThanOneInjectableConstructor.class,
      InjectJavaxInjectOnFinalField.class,
      GuiceInjectOnFinalField.class
>>>>>>> ec9880ea
  );

  @SuppressWarnings("unchecked")
  public ErrorProneScanner(EnabledPredicate predicate) {
    try {
      for (final Class<? extends BugChecker> checkerClass: ALL_CHECKERS) {
        if (predicate.isEnabled(checkerClass, checkerClass.getAnnotation(BugPattern.class))) {
          BugChecker checker = checkerClass.newInstance();
          registerNodeTypes(checker);
        }
      }
    } catch (Exception e) {
      throw new RuntimeException("Could not reflectively create error prone matchers", e);
    }
  }

  /**
   * Create an error-prone scanner for a non-hardcoded set of checkers.
   *
   * @param checkers The checkers that this scanner should use.
   */
  public ErrorProneScanner(BugChecker... checkers) {
    for (BugChecker checker : checkers) {
      registerNodeTypes(checker);
    }
  }

  private final List<MethodInvocationTreeMatcher> methodInvocationMatchers =
      new ArrayList<MethodInvocationTreeMatcher>();
  private final List<NewClassTreeMatcher> newClassMatchers =
      new ArrayList<NewClassTreeMatcher>();
  private final List<AnnotationTreeMatcher> annotationMatchers =
      new ArrayList<AnnotationTreeMatcher>();
  private final List<EmptyStatementTreeMatcher> emptyStatementMatchers =
      new ArrayList<EmptyStatementTreeMatcher>();
  private final List<AssignmentTreeMatcher> assignmentMatchers =
      new ArrayList<AssignmentTreeMatcher>();
  private final List<VariableTreeMatcher> variableMatchers =
      new ArrayList<VariableTreeMatcher>();
  private final List<MethodTreeMatcher> methodMatchers =
      new ArrayList<MethodTreeMatcher>();
  private final List<LiteralTreeMatcher> literalMatchers =
      new ArrayList<LiteralTreeMatcher>();
  private final List<ConditionalExpressionTreeMatcher> conditionalExpressionMatchers =
      new ArrayList<ConditionalExpressionTreeMatcher>();
  private final List<BinaryTreeMatcher> binaryExpressionMatchers =
      new ArrayList<BinaryTreeMatcher>();
  private final List<CompoundAssignmentTreeMatcher> compoundAssignmentMatchers =
      new ArrayList<CompoundAssignmentTreeMatcher>();
  private final List<ClassTreeMatcher> classMatchers =
      new ArrayList<ClassTreeMatcher>();

  private void registerNodeTypes(BugChecker checker) {
    if (checker instanceof MethodInvocationTreeMatcher)
      this.methodInvocationMatchers.add((MethodInvocationTreeMatcher) checker);
    if (checker instanceof NewClassTreeMatcher)
      this.newClassMatchers.add((NewClassTreeMatcher) checker);
    if (checker instanceof AnnotationTreeMatcher)
      this.annotationMatchers.add((AnnotationTreeMatcher) checker);
    if (checker instanceof EmptyStatementTreeMatcher)
      this.emptyStatementMatchers.add((EmptyStatementTreeMatcher) checker);
    if (checker instanceof AssignmentTreeMatcher)
      this.assignmentMatchers.add((AssignmentTreeMatcher) checker);
    if (checker instanceof VariableTreeMatcher)
      this.variableMatchers.add((VariableTreeMatcher) checker);
    if (checker instanceof MethodTreeMatcher)
      this.methodMatchers.add((MethodTreeMatcher) checker);
    if (checker instanceof LiteralTreeMatcher)
      this.literalMatchers.add((LiteralTreeMatcher) checker);
    if (checker instanceof ConditionalExpressionTreeMatcher)
      this.conditionalExpressionMatchers.add((ConditionalExpressionTreeMatcher) checker);
    if (checker instanceof BinaryTreeMatcher)
      this.binaryExpressionMatchers.add((BinaryTreeMatcher) checker);
    if (checker instanceof CompoundAssignmentTreeMatcher)
      this.compoundAssignmentMatchers.add((CompoundAssignmentTreeMatcher) checker);
    if (checker instanceof ClassTreeMatcher)
      this.classMatchers.add((ClassTreeMatcher) checker);
  }

  @Override
  public Void visitMethodInvocation(
      MethodInvocationTree tree, VisitorState visitorState) {
    VisitorState state = visitorState.withPath(getCurrentPath());
    for (MethodInvocationTreeMatcher matcher : methodInvocationMatchers) {
      if (isSuppressed(matcher)) continue;
      reportMatch(matcher.matchMethodInvocation(tree, state), tree, state);
    }
    return super.visitMethodInvocation(tree, state);
  }

  @Override
  public Void visitBinary(BinaryTree tree,  VisitorState visitorState) {
    VisitorState state = visitorState.withPath(getCurrentPath());
    for (BinaryTreeMatcher matcher : binaryExpressionMatchers) {
      if (isSuppressed(matcher)) continue;
      reportMatch(matcher.matchBinary(tree, state), tree, state);
    }
    return super.visitBinary(tree, state);
  }

  @Override
  public Void visitNewClass(NewClassTree tree, VisitorState visitorState) {
    VisitorState state = visitorState.withPath(getCurrentPath());
    for (NewClassTreeMatcher matcher : newClassMatchers) {
      if (isSuppressed(matcher)) continue;
      reportMatch(matcher.matchNewClass(tree, state), tree, state);
    }
    return super.visitNewClass(tree, visitorState);
  }

  @Override
  public Void visitAnnotation(AnnotationTree tree, VisitorState visitorState) {
    VisitorState state = visitorState.withPath(getCurrentPath());
    for (AnnotationTreeMatcher matcher : annotationMatchers) {
      if (isSuppressed(matcher)) continue;
      reportMatch(matcher.matchAnnotation(tree, state), tree, state);
    }
    return super.visitAnnotation(tree, visitorState);
  }

  @Override
  public Void visitEmptyStatement(
      EmptyStatementTree tree, VisitorState visitorState) {
    VisitorState state = visitorState.withPath(getCurrentPath());
    for (EmptyStatementTreeMatcher matcher : emptyStatementMatchers) {
      if (isSuppressed(matcher)) continue;
      reportMatch(matcher.matchEmptyStatement(tree, state), tree, state);
    }
    return super.visitEmptyStatement(tree, visitorState);
  }

  @Override
  public Void visitAssignment(AssignmentTree tree, VisitorState visitorState) {
    VisitorState state = visitorState.withPath(getCurrentPath());
    for (AssignmentTreeMatcher matcher : assignmentMatchers) {
      if (isSuppressed(matcher)) continue;
      reportMatch(matcher.matchAssignment(tree, state), tree, state);
    }
    return super.visitAssignment(tree, visitorState);
  }


  @Override
  public Void visitVariable(VariableTree tree, VisitorState visitorState) {
    VisitorState state = visitorState.withPath(getCurrentPath());
    for (VariableTreeMatcher matcher : variableMatchers) {
      if (isSuppressed(matcher)) continue;
      reportMatch(matcher.matchVariable(tree, state), tree, state);
    }
    return super.visitVariable(tree, visitorState);
  }

  @Override
  public Void visitMethod(MethodTree tree, VisitorState visitorState) {
    VisitorState state = visitorState.withPath(getCurrentPath());
    for (MethodTreeMatcher matcher : methodMatchers) {
      if (isSuppressed(matcher)) continue;
      reportMatch(matcher.matchMethod(tree, state), tree, state);
    }
    return super.visitMethod(tree, visitorState);
  }

  @Override
  public Void visitLiteral(LiteralTree tree, VisitorState visitorState) {
    VisitorState state = visitorState.withPath(getCurrentPath());
    for (LiteralTreeMatcher matcher : literalMatchers) {
      if (isSuppressed(matcher)) continue;
      reportMatch(matcher.matchLiteral(tree, state), tree, state);
    }
    return super.visitLiteral(tree, visitorState);
  }

  @Override
  public Void visitConditionalExpression(
      ConditionalExpressionTree tree, VisitorState visitorState) {
    VisitorState state = visitorState.withPath(getCurrentPath());
    for (ConditionalExpressionTreeMatcher matcher : conditionalExpressionMatchers) {
      if (isSuppressed(matcher)) continue;
      reportMatch(matcher.matchConditionalExpression(tree, state), tree, state);
    }
    return super.visitConditionalExpression(tree, visitorState);
  }

  @Override
  public Void visitCompoundAssignment(CompoundAssignmentTree tree, VisitorState visitorState) {
    VisitorState state = visitorState.withPath(getCurrentPath());
    for (CompoundAssignmentTreeMatcher matcher : compoundAssignmentMatchers) {
      if (isSuppressed(matcher)) continue;
      reportMatch(matcher.matchCompoundAssignment(tree, state), tree, state);
    }
    return super.visitCompoundAssignment(tree, visitorState);
  }

  @Override
  public Void visitClass(ClassTree tree, VisitorState visitorState) {
    VisitorState state = visitorState.withPath(getCurrentPath());
    for (ClassTreeMatcher matcher : classMatchers) {
      if (isSuppressed(matcher)) continue;
      reportMatch(matcher.matchClass(tree, state), tree, state);
    }
    return super.visitClass(tree, visitorState);
  }
}<|MERGE_RESOLUTION|>--- conflicted
+++ resolved
@@ -104,13 +104,10 @@
       InjectScopeOrQualifierAnnotationRetention.class,
       InjectInvalidTargetingOnScopingAnnotation.class,
       GuiceAssistedInjectScoping.class,
-<<<<<<< HEAD
-      InjectAssistedInjectAndInjectOnSameConstructor.class
-=======
+      InjectAssistedInjectAndInjectOnSameConstructor.class,
       InjectMoreThanOneInjectableConstructor.class,
       InjectJavaxInjectOnFinalField.class,
       GuiceInjectOnFinalField.class
->>>>>>> ec9880ea
   );
 
   @SuppressWarnings("unchecked")
