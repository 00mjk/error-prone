<?xml version="1.0" encoding="UTF-8"?>
<!--
  Copyright 2011 Google Inc. All Rights Reserved.

  Licensed under the Apache License, Version 2.0 (the "License");
  you may not use this file except in compliance with the License.
  You may obtain a copy of the License at

      http://www.apache.org/licenses/LICENSE-2.0

  Unless required by applicable law or agreed to in writing, software
  distributed under the License is distributed on an "AS IS" BASIS,
  WITHOUT WARRANTIES OR CONDITIONS OF ANY KIND, either express or implied.
  See the License for the specific language governing permissions and
  limitations under the License.
  -->

<project xmlns="http://maven.apache.org/POM/4.0.0" xmlns:xsi="http://www.w3.org/2001/XMLSchema-instance" xsi:schemaLocation="http://maven.apache.org/POM/4.0.0 http://maven.apache.org/xsd/maven-4.0.0.xsd">
  <modelVersion>4.0.0</modelVersion>

  <parent>
    <groupId>com.google.errorprone</groupId>
    <artifactId>error_prone_parent</artifactId>
<<<<<<< HEAD
    <version>0.9.14</version>
=======
    <version>0.9.16-SNAPSHOT</version>
>>>>>>> 450322e7
  </parent>

  <name>JSR-269 annotation processor for @BugPattern annotation</name>
  <artifactId>error_prone_docgen</artifactId>

  <dependencies>
    <dependency>
      <groupId>com.google.errorprone</groupId>
      <artifactId>error_prone_annotation</artifactId>
      <version>${project.version}</version>
    </dependency>
    <dependency>
      <groupId>com.google.guava</groupId>
      <artifactId>guava</artifactId>
      <version>r09</version>
    </dependency>
    <dependency>
      <groupId>org.kohsuke.metainf-services</groupId>
      <artifactId>metainf-services</artifactId>
      <version>1.1</version>
      <optional>true</optional>
    </dependency>
  </dependencies>
</project><|MERGE_RESOLUTION|>--- conflicted
+++ resolved
@@ -21,11 +21,7 @@
   <parent>
     <groupId>com.google.errorprone</groupId>
     <artifactId>error_prone_parent</artifactId>
-<<<<<<< HEAD
-    <version>0.9.14</version>
-=======
     <version>0.9.16-SNAPSHOT</version>
->>>>>>> 450322e7
   </parent>
 
   <name>JSR-269 annotation processor for @BugPattern annotation</name>
