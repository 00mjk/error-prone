<?xml version="1.0" encoding="UTF-8"?>
<!--
  Copyright 2011 Google Inc. All Rights Reserved.

  Licensed under the Apache License, Version 2.0 (the "License");
  you may not use this file except in compliance with the License.
  You may obtain a copy of the License at

      http://www.apache.org/licenses/LICENSE-2.0

  Unless required by applicable law or agreed to in writing, software
  distributed under the License is distributed on an "AS IS" BASIS,
  WITHOUT WARRANTIES OR CONDITIONS OF ANY KIND, either express or implied.
  See the License for the specific language governing permissions and
  limitations under the License.
  -->

<project xmlns="http://maven.apache.org/POM/4.0.0"
         xmlns:xsi="http://www.w3.org/2001/XMLSchema-instance"
         xsi:schemaLocation="http://maven.apache.org/POM/4.0.0 http://maven.apache.org/xsd/maven-4.0.0.xsd">
  <modelVersion>4.0.0</modelVersion>

  <parent>
    <groupId>com.google</groupId>
    <artifactId>google</artifactId>
    <version>5</version>
  </parent>

  <groupId>error_prone</groupId>
  <artifactId>error_prone</artifactId>
<<<<<<< HEAD
  <version>0.2</version>
=======
  <version>0.3-SNAPSHOT</version>
>>>>>>> b92df456

  <dependencies>
    <!-- We must minimise our runtime dependencies as they'll appear in
         the javac classpath for all users! -->

    <dependency>
      <groupId>junit</groupId>
      <artifactId>junit-dep</artifactId>
      <version>4.10</version>
      <scope>test</scope>
    </dependency>
    <dependency>
      <groupId>org.hamcrest</groupId>
      <artifactId>hamcrest-core</artifactId>
      <version>1.2.1</version>
      <scope>test</scope>
    </dependency>
    <dependency>
      <groupId>com.google.guava</groupId>
      <artifactId>guava</artifactId>
      <version>r09</version>
      <scope>test</scope>
    </dependency>
  </dependencies>

  <profiles>
    <!-- tools.jar is in the classpath by default on MacOS -->
    <profile>
      <id>tools-jar</id>
      <activation>
        <os>
          <family>!mac</family>
        </os>
      </activation>
      <dependencies>
        <dependency>
          <groupId>openjdk</groupId>
          <artifactId>tools</artifactId>
          <version>1.6</version>
          <scope>system</scope>
          <systemPath>${java.home}/../lib/tools.jar</systemPath>
        </dependency>
      </dependencies>
    </profile>
  </profiles>

  <build>
    <plugins>
      <plugin>
        <groupId>org.apache.maven.plugins</groupId>
        <artifactId>maven-compiler-plugin</artifactId>
        <version>2.3.2</version>
        <configuration>
          <source>1.6</source>
          <target>1.6</target>
        </configuration>
      </plugin>
    </plugins>
  </build>
</project><|MERGE_RESOLUTION|>--- conflicted
+++ resolved
@@ -28,11 +28,7 @@
 
   <groupId>error_prone</groupId>
   <artifactId>error_prone</artifactId>
-<<<<<<< HEAD
-  <version>0.2</version>
-=======
   <version>0.3-SNAPSHOT</version>
->>>>>>> b92df456
 
   <dependencies>
     <!-- We must minimise our runtime dependencies as they'll appear in
